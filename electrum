#!/usr/bin/env python
#
# Electrum - lightweight Bitcoin client
# Copyright (C) 2011 thomasv@gitorious
#
# This program is free software: you can redistribute it and/or modify
# it under the terms of the GNU General Public License as published by
# the Free Software Foundation, either version 3 of the License, or
# (at your option) any later version.
#
# This program is distributed in the hope that it will be useful,
# but WITHOUT ANY WARRANTY; without even the implied warranty of
# MERCHANTABILITY or FITNESS FOR A PARTICULAR PURPOSE. See the
# GNU General Public License for more details.
#
# You should have received a copy of the GNU General Public License
# along with this program. If not, see <http://www.gnu.org/licenses/>.

import re
import sys
# import argparse
import optparse

try:
    from lib.util import print_error
except ImportError:
    from electrum.util import print_error

try:
    import ecdsa  
except ImportError:
    sys.exit("Error: python-ecdsa does not seem to be installed. Try 'sudo pip install ecdsa'")

try:
    import aes
except ImportError:
    sys.exit("Error: AES does not seem to be installed. Try 'sudo pip install slowaes'")

try:
    from lib import Wallet, WalletSynchronizer, format_satoshis, mnemonic, prompt_password
except ImportError:
    from electrum import Wallet, WalletSynchronizer, format_satoshis, mnemonic, prompt_password
    
from decimal import Decimal

known_commands = {
    'help':'Prints this help',
    'validateaddress':'Check that the address is valid', 
    'balance': "Display the balance of your wallet or of an address.\nSyntax: balance [<address>]", 
    'contacts': "Show your list of contacts", 
    'create':'Create a wallet', 
    'restore':'Restore a wallet', 
    'payto':"""Create and broadcast a transaction.
Syntax: payto <recipient> <amount> [label]
<recipient> can be a bitcoin address or a label
options:\n  --fee, -f: set transaction fee\n  --fromaddr, -s: send from address -\n  --changeaddr, -c: send change to address
            """,
    'sendtx':
            'Broadcasts a transaction to the network. \nSyntax: sendtx <tx>\n<tx> must be in hexadecimal.',
    'password': 
            "Changes your password",
    'addresses':  
            """Shows your list of addresses.
options:
  -a: show all addresses, including change addresses
  -k: show private keys
  -b: show the balance of addresses""",

    'history':"Shows the transaction history",
    'label':'Assign a label to an item\nSyntax: label <tx_hash> <label>',
    'mktx':
        """Create a signed transaction, password protected.
Syntax: mktx <recipient> <amount> [label]
options:\n  --fee, -f: set transaction fee\n  --fromaddr, -s: send from address -\n  --changeaddr, -c: send change to address
        """,
    'seed':
            "Print the generation seed of your wallet.",
    'import': 
            'Imports a key pair\nSyntax: import <address>:<privatekey>',
    'signmessage':
            'Signs a message with a key\nSyntax: signmessage <address> <message>\nIf you want to lead or end a message with spaces, or want double spaces inside the message make sure you quote the string. I.e. " Hello  This is a weird String "',
    'verifymessage':
             'Verifies a signature\nSyntax: verifymessage <address> <signature> <message>\nIf you want to lead or end a message with spaces, or want double spaces inside the message make sure you quote the string. I.e. " Hello  This is a weird String "',
    'eval':  
             "Run python eval() on an object\nSyntax: eval <expression>\nExample: eval \"wallet.aliases\"",
    'deseed':
            "Remove seed from the wallet. The seed is stored in a file that has the name of the wallet plus '.seed'",
    'reseed':
            "Restore seed of the wallet. The wallet must have no seed, and the seed must match the wallet's master public key.",
    'freeze':'',
    'unfreeze':'',
    'prioritize':'',
    'unprioritize':'',
    }



offline_commands = [ 'password', 'mktx', 'label', 'contacts', 'help', 'validateaddress', 'signmessage', 'verifymessage', 'eval', 'create', 'addresses', 'import', 'seed','deseed','reseed','freeze','unfreeze','prioritize','unprioritize']

protected_commands = ['payto', 'password', 'mktx', 'seed', 'import','signmessage' ]

if __name__ == '__main__':

    usage = "usage: %prog [options] command\nCommands: "+ (', '.join(known_commands))
    parser = optparse.OptionParser(prog=usage)
    parser.add_option("-g", "--gui", dest="gui", default="lite", help="gui")
    parser.add_option("-w", "--wallet", dest="wallet_path", help="wallet path (default: electrum.dat)")
    parser.add_option("-o", "--offline", action="store_true", dest="offline", default=False, help="remain offline")
    parser.add_option("-a", "--all", action="store_true", dest="show_all", default=False, help="show all addresses")
    parser.add_option("-b", "--balance", action="store_true", dest="show_balance", default=False, help="show the balance at listed addresses")
    parser.add_option("-k", "--keys",action="store_true", dest="show_keys",default=False, help="show the private keys of listed addresses")
    parser.add_option("-f", "--fee", dest="tx_fee", default="0.005", help="set tx fee")
    parser.add_option("-s", "--fromaddr", dest="from_addr", default=None, help="set source address for payto/mktx. if it isn't in the wallet, it will ask for the private key unless supplied in the format public_key:private_key. It's not saved in the wallet.")
    parser.add_option("-c", "--changeaddr", dest="change_addr", default=None, help="set the change address for payto/mktx. default is a spare address, or the source address if it's not in the wallet")
    parser.add_option("-r", "--remote", dest="remote_url", default=None, help="URL of a remote wallet")
    options, args = parser.parse_args()

    wallet = Wallet()
    wallet.set_path(options.wallet_path)
    wallet.read()
    wallet.remote_url = options.remote_url

    if len(args)==0:
        url = None
        cmd = 'gui'
    elif len(args)==1 and re.match('^bitcoin:', args[0]):
        url = args[0]
        cmd = 'gui'
    else:
        cmd = args[0]
        firstarg = args[1] if len(args) > 1 else ''
       
    #this entire if/else block is just concerned with importing the 
    #right GUI toolkit based the GUI command line option given 
    if cmd == 'gui':
        
        if options.gui=='gtk':
            try:
                import lib.gui as gui
            except ImportError:
                import electrum.gui as gui
        elif options.gui=='qt':
            try:
                import lib.gui_qt as gui
            except ImportError:
                import electrum.gui_qt as gui
        elif options.gui == 'lite':
            # Let's do some dep checking and handle missing ones gracefully
            try:
              from PyQt4.QtCore import *
              from PyQt4.QtGui import *
            except ImportError:
              print "You need to have PyQT installed to run Electrum in graphical mode."
              print "If you have pip installed try 'sudo pip install pyqt' if you are on Debian/Ubuntu try 'sudo apt-get install python-qt4'."
              sys.exit(0)

            qtVersion = qVersion()
            if not(int(qtVersion[0]) >= 4 and int(qtVersion[2]) >= 7):
              app = QApplication(sys.argv)

              error_message = QErrorMessage()
              error_message.setFixedSize(350,200)
              error_message.showMessage("<p>Sorry, the Electrum 'Lite GUI' requires Qt >= 4.7 to run. The pro GUI will be started instead.</p><p>Check your distributions packages for upgrades.</p>")
              app.exec_()
<<<<<<< HEAD

              try:
                  import lib.gui_qt as gui
              except ImportError:
                  import electrum.gui_qt as gui
            else:
              try:
=======
              sys.exit(0)
           
            #use the lite version if no toolkit specified
            try:
>>>>>>> 9c122c23
                import lib.gui_lite as gui
              except ImportError:
                import electrum.gui_lite as gui
        else:
            sys.exit("Error: Unknown GUI: " + options.gui)

        gui = gui.ElectrumGui(wallet)
        interface = WalletSynchronizer(wallet, True, gui.server_list_changed)
        interface.start()

        try:
            found = wallet.file_exists
            if not found:
                found = gui.restore_or_create()
        except SystemExit, e:
            exit(e)
        except BaseException, e:
            import traceback
            traceback.print_exc(file=sys.stdout)
            #gui.show_message(e.message)
            exit(1)

        if not found:
            exit(1)
        gui.main(url)
        wallet.save()
        sys.exit(0)

    if cmd not in known_commands:
        cmd = 'help'

    if not wallet.file_exists and cmd not in ['help','create','restore']:
        print "Error: Wallet file not found."
        print "Type 'electrum create' to create a new wallet, or provide a path to a wallet with the -w option"
        sys.exit(0)
    
    if cmd in ['create', 'restore']:
        if wallet.file_exists:
            sys.exit("Error: Remove the existing wallet first!")
        password = prompt_password("Password (hit return if you do not wish to encrypt your wallet):")

        w_host, w_port, w_protocol = wallet.server.split(':')
        host = raw_input("server (default:%s):"%w_host)
        port = raw_input("port (default:%s):"%w_port)
        protocol = raw_input("protocol [t=tcp;h=http;n=native] (default:%s):"%w_protocol)
        fee = raw_input("fee (default:%s):"%( str(Decimal(wallet.fee)/100000000)) )
        gap = raw_input("gap limit (default 5):")
        if host: w_host = host
        if port: w_port = port
        if protocol: w_protocol = protocol
        wallet.server = w_host + ':' + w_port + ':' +w_protocol
        if fee: wallet.fee = float(fee)
        if gap: wallet.gap_limit = int(gap)

        if cmd == 'restore':
            seed = raw_input("seed:")
            try:
                seed.decode('hex')
            except:
                print_error("Warning: Not hex, trying decode.")
                seed = mnemonic.mn_decode( seed.split(' ') )
            if not seed:
                sys.exit("Error: No seed")

            wallet.seed = str(seed)
            wallet.init_mpk( wallet.seed )
            if not options.offline:
                WalletSynchronizer(wallet).start()
                print "Recovering wallet..."
                wallet.up_to_date_event.clear()
                wallet.up_to_date = False
                wallet.update()
                if wallet.is_found():
                    print "Recovery successful"
                else:
                    print_error("Warning: Found no history for this wallet")
            wallet.fill_addressbook()
            wallet.save()
            print_error("Wallet saved in '" + wallet.path)
        else:
            wallet.new_seed(None)
            wallet.init_mpk( wallet.seed )
            wallet.synchronize() # there is no wallet thread 
            wallet.save()
            print "Your wallet generation seed is: " + wallet.seed
            print "Please keep it in a safe place; if you lose it, you will not be able to restore your wallet."
            print "Equivalently, your wallet seed can be stored and recovered with the following mnemonic code:"
            print "\""+' '.join(mnemonic.mn_encode(wallet.seed))+"\""
            print "Wallet saved in '%s'"%wallet.path
            
        if password:
            wallet.update_password(wallet.seed, None, password)

    # check syntax
    if cmd in ['payto', 'mktx']:
        try:
            to_address = args[1]
            amount = int( 100000000 * Decimal(args[2]) )
            change_addr = None
            label = ' '.join(args[3:])
            if options.tx_fee: 
                options.tx_fee = int( 100000000 * Decimal(options.tx_fee) )
        except:
            firstarg = cmd
            cmd = 'help'

    # open session
    if cmd not in offline_commands and not options.offline:
        WalletSynchronizer(wallet).start()
        wallet.update()
        wallet.save()

    # check if --from_addr not in wallet (for mktx/payto)
    is_temporary = False
    from_addr = None
    if options.from_addr:
        from_addr = options.from_addr
        if from_addr not in wallet.all_addresses():
            is_temporary = True
                
    # commands needing password
    if cmd in protected_commands or ( cmd=='addresses' and options.show_keys):
        password = prompt_password('Password:', False) if wallet.use_encryption and not is_temporary else None
        # check password
        try:
            wallet.pw_decode( wallet.seed, password)
        except:
            print_error("Error: This password does not decode this wallet.")
            exit(1)

    if cmd == 'import':
        # See if they specificed a key on the cmd line, if not prompt
        if len(args) > 1:
            keypair = args[1]
        else:
            keypair = prompt_password('Enter Address:PrivateKey (will not echo):', False)
        try:
            wallet.import_key(keypair,password)
            wallet.save()
            print "Keypair imported"
        except BaseException, e:
            print_error("Error: Keypair import failed: " + str(e))

    if cmd == 'help':
        cmd2 = firstarg
        if cmd2 not in known_commands:
            parser.print_help()
            print "Type 'electrum help <command>' to see the help for a specific command"
            print "Type 'electrum --help' to see the list of options"
            print "List of commands:", ', '.join(known_commands)
        else:
            print known_commands[cmd2]

    elif cmd == 'seed':
        seed = wallet.pw_decode( wallet.seed, password)
        print seed + ' "' + ' '.join(mnemonic.mn_encode(seed)) + '"'

    elif cmd == 'deseed':
        if not wallet.seed:
            print_error("Error: This wallet has no seed")
        elif wallet.use_encryption:
            print_error("Error: This wallet is encrypted")
        else:
            ns = wallet.path + '.seed'
            print "Warning: you are going to extract the seed from '%s'\nThe seed will be saved in '%s'"%(wallet.path,ns)
            if raw_input("Are you sure you want to continue? (y/n) ") in ['y','Y','yes']:
                f = open(ns,'w')
                f.write(repr({'seed':wallet.seed, 'imported_keys':wallet.imported_keys})+"\n")
                f.close()
                wallet.seed = ''
                for k in wallet.imported_keys.keys(): wallet.imported_keys[k] = ''
                wallet.save()
                print "Done."
            else:
                print_error("Action canceled.")

    elif cmd == 'reseed':
        if wallet.seed:
            print "Warning: This wallet already has a seed", wallet.seed
        else:
            ns = wallet.path + '.seed'
            try:
                f = open(ns,'r')
                data = f.read()
                f.close()
            except IOError:
                sys.exit("Error: Seed file not found")
            try:
                import ast
                d = ast.literal_eval( data )
                seed = d['seed']
                imported_keys = d.get('imported_keys',{})
            except:
                sys.exit("Error: Error with seed file")

            mpk = wallet.master_public_key
            wallet.seed = seed
            wallet.imported_keys = imported_keys
            wallet.use_encryption = False
            wallet.init_mpk(seed)
            if mpk == wallet.master_public_key:
                wallet.save()
                print "Done: " + wallet.path
            else:
                print_error("Error: Master public key does not match")

    elif cmd == 'validateaddress':
        addr = args[1]
        print wallet.is_valid(addr)

    elif cmd == 'balance':
        try:
            addrs = args[1:]
        except:
            pass
        if addrs == []:
            c, u = wallet.get_balance()
            if u:
                print Decimal( c ) / 100000000 , Decimal( u ) / 100000000
            else:
                print Decimal( c ) / 100000000
        else:
            for addr in addrs:
                c, u = wallet.get_addr_balance(addr)
                if u:
                    print "%s %s, %s" % (addr, str(Decimal(c)/100000000), str(Decimal(u)/100000000))
                else:
                    print "%s %s" % (addr, str(Decimal(c)/100000000))

    elif cmd in [ 'contacts']:
        for addr in wallet.addressbook:
            print addr, "   ", wallet.labels.get(addr)

    elif cmd == 'eval':
        print eval(args[1])
        wallet.save()

    elif cmd in [ 'addresses']:
        for addr in wallet.all_addresses():
            if options.show_all or not wallet.is_change(addr):

                flags = wallet.get_address_flags(addr)
                label = wallet.labels.get(addr,'')
                
                if label: label = "\"%s\""%label

                if options.show_balance:
                    h = wallet.history.get(addr,[])
                    #ni = no = 0
                    #for item in h:
                    #    if item['is_input']:  ni += 1
                    #    else:              no += 1
                    b = format_satoshis(wallet.get_addr_balance(addr)[0])
                else: b=''
                m_addr = "%34s"%addr
                if options.show_keys:
                    m_addr += ':' + str(wallet.get_private_key_base58(addr, password))
                print flags, m_addr, b, label

    if cmd == 'history':
        lines = wallet.get_tx_history()
        b = 0 
        for line in lines:
            import datetime
            v = line['value'] 
            b += v
            try:
                time_str = str( datetime.datetime.fromtimestamp( line['timestamp']))
            except:
                print line['timestamp']
                time_str = 'pending'
            label = line.get('label')
            if not label: label = line['tx_hash']
            else: label = label + ' '*(64 - len(label) )

            print time_str , "  " + label + "  " + format_satoshis(v)+ "  "+ format_satoshis(b)
        print "# balance: ", format_satoshis(b)

    elif cmd == 'label':
        try:
            tx = args[1]
            label = ' '.join(args[2:])
        except:
            print_error("Error. Syntax:  label <tx_hash> <text>")
            sys.exit(1)
        wallet.labels[tx] = label
        wallet.save()
            
    elif cmd in ['payto', 'mktx']:
        if from_addr and is_temporary:
            if from_addr.find(":") == -1:
                keypair = from_addr + ":" + prompt_password('Private key:', False)
            else:
                keypair = from_addr
                from_addr = keypair.split(':')[0]
            if not wallet.import_key(keypair,password):
                print_error("Error: Invalid key pair")
                exit(1)
            wallet.history[from_addr] = interface.retrieve_history(from_addr)
            wallet.update_tx_history()
            change_addr = from_addr

        if options.change_addr:
            change_addr = options.change_addr

        for k, v in wallet.labels.items():
            if v == to_address:
                to_address = k
                print "alias", to_address
                break
            if change_addr and v == change_addr:
                change_addr = k
        try:
            tx = wallet.mktx( to_address, amount, label, password,
                fee = options.tx_fee, change_addr = change_addr, from_addr = from_addr )
        except:
            import traceback
            traceback.print_exc(file=sys.stdout)
            tx = None

        if tx and cmd=='payto': 
            r, h = wallet.sendtx( tx )
            print h
        else:
            print tx

        if is_temporary:
            wallet.imported_keys.pop(from_addr)
            del(wallet.history[from_addr])
        wallet.save()

    elif cmd == 'sendtx':
        tx = args[1]
        r, h = wallet.sendtx( tx )
        print h

    elif cmd == 'password':
        try:
            seed = wallet.pw_decode( wallet.seed, password)
        except ValueError:
            sys.exit("Error: Password does not decrypt this wallet.")

        new_password = prompt_password('New password:')
        wallet.update_password(seed, password, new_password)

    elif cmd == 'signmessage':
        if len(args) < 3:
            print_error("Error: Invalid usage of signmessage.")
            print known_commands[cmd]
            sys.exit(1)
        address = args[1]
        message = ' '.join(args[2:])
        if len(args) > 3:
            print "Warning: Message was reconstructed from several arguments:", repr(message)
        print wallet.sign_message(address, message, password)

    elif cmd == 'verifymessage':
        try:
            address = args[1]
            signature = args[2]
            message = ' '.join(args[3:])
        except:
            print_error("Error: Not all parameters were given, displaying help instead.")
            print known_commands[cmd]
            sys.exit(1)
        if len(args) > 4:
            print "Warning: Message was reconstructed from several arguments:", repr(message)
        try:
            wallet.verify_message(address, signature, message)
            print True
        except BaseException as e:
            print "Verification error: {0}".format(e)
            print False

    elif cmd == 'freeze':
        addr = args[1]
        print self.wallet.freeze(addr)
        
    elif cmd == 'unfreeze':
        addr = args[1]
        print self.wallet.unfreeze(addr)

    elif cmd == 'prioritize':
        addr = args[1]
        print self.wallet.prioritize(addr)

    elif cmd == 'unprioritize':
        addr = args[1]
        print self.wallet.unprioritize(addr)
<|MERGE_RESOLUTION|>--- conflicted
+++ resolved
@@ -162,20 +162,14 @@
               error_message.setFixedSize(350,200)
               error_message.showMessage("<p>Sorry, the Electrum 'Lite GUI' requires Qt >= 4.7 to run. The pro GUI will be started instead.</p><p>Check your distributions packages for upgrades.</p>")
               app.exec_()
-<<<<<<< HEAD
 
               try:
                   import lib.gui_qt as gui
               except ImportError:
                   import electrum.gui_qt as gui
             else:
+              #use the lite version if no toolkit specified
               try:
-=======
-              sys.exit(0)
-           
-            #use the lite version if no toolkit specified
-            try:
->>>>>>> 9c122c23
                 import lib.gui_lite as gui
               except ImportError:
                 import electrum.gui_lite as gui
